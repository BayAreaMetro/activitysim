--- conflicted
+++ resolved
@@ -33,15 +33,9 @@
         [ "$TRAVIS_PULL_REQUEST" == "false" ] && \
         [ "$ACTUAL_TRAVIS_JOB_NUMBER" == "1" ]; then
 
-<<<<<<< HEAD
-#        echo "Installing dependencies"
-#        conda install --yes --quiet sphinx numpydoc
-#        pip install sphinx_rtd_theme
-=======
         # assume these are installed already
         # echo "Installing dependencies"
         # pip install sphinx numpydoc sphinx_rtd_theme
->>>>>>> b9c51b94
 
         echo "Building docs"
         cd docs
