--- conflicted
+++ resolved
@@ -4,14 +4,9 @@
 import pandas as pd
 import numpy as np
 
-<<<<<<< HEAD
 import numpy as np
-
-from activitysim.core.util import assign_in_place
-=======
 from activitysim.core import config
 from activitysim.core.util import assign_in_place, reindex
->>>>>>> fa04532f
 
 
 logger = logging.getLogger(__name__)
@@ -88,7 +83,6 @@
     return trips
 
 
-<<<<<<< HEAD
 def generate_alternative_sizes(max_duration, max_trips):
     """
     Builds a lookup Numpy array pattern sizes based on the
@@ -131,7 +125,8 @@
         else:
             return np.arange(residual + 1)
     return np.concatenate(ranges, axis=1)
-=======
+
+
 def initialize_from_tours(tours, use_tour_ods=False):
 
     stop_frequency_alts = pd.read_csv(
@@ -222,5 +217,4 @@
     trips['origin'] = np.where(trips.outbound, tour_origin, tour_destination)
     trips['failed'] = False
 
-    return trips
->>>>>>> fa04532f
+    return trips