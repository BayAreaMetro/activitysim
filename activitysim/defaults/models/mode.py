--- conflicted
+++ resolved
@@ -98,9 +98,9 @@
     you want to use in the evaluation of variables.
     """
 
-    # FIXME - jwd - get list of unique second-tuple-item keys (aka skim_key2)
-    print "Skims3D.__init__ %s skim_key values = [%s] " % ('in_period', tours['in_period'].unique())
-    print "Skims3D.__init__ %s skim_key values = [%s] " % ('out_period', tours['out_period'].unique())
+    # FIXME - log
+    print "Skims3D %s skim_key2 values = [%s] " % ('in_period', tours['in_period'].unique())
+    print "Skims3D %s skim_key2 values = [%s] " % ('out_period', tours['out_period'].unique())
 
     in_skims = askim.Skims3D(skims.set_keys(orig_key, dest_key),
                              "in_period", -1)
@@ -154,12 +154,11 @@
 
     tours = tours_merged.to_frame()
 
-<<<<<<< HEAD
     choices_list = []
 
     print "Tour types:\n", tours.tour_type.value_counts()
 
-    # FIXME this only runs eatout
+    # FIXME - jwd - not needed if patch_mandatory_tour_destination step is run?
     od_key_map = {
         'default': dict(orig_key='TAZ', dest_key='destination'),
         'work': dict(orig_key='TAZ', dest_key='workplace_taz'),
@@ -173,9 +172,10 @@
         print "running tour_type '%s'" % tour_type
         print "   orig_key='%s' dest_key='%s'" % (od_keys['orig_key'], od_keys['dest_key'])
 
-        # if tour_type not in ['work']:
-        #     print "skipping tour_type %s" % tour_type
-        #     continue
+        # FIXME - hack
+        if tour_type not in ['eatout']:
+            print "skipping tour_type %s" % tour_type
+            continue
 
         tour_type_tours = tours[tours.tour_type == tour_type]
 
@@ -186,8 +186,8 @@
             skims,
             orig_key=od_keys['orig_key'],
             dest_key=od_keys['dest_key'],
-            spec=get_segment_and_unstack(mode_choice_spec, tour_type),
-            additional_constants=mode_choice_settings['CONSTANTS'],
+            spec=get_segment_and_unstack(tour_mode_choice_spec, tour_type),
+            additional_constants=tour_mode_choice_settings['CONSTANTS'],
             omx=omx_file)
 
         print "Choices:\n", choices.value_counts()
@@ -196,17 +196,7 @@
     choices = pd.concat(choices_list)
 
     print "Choices for all tour types:\n", choices.value_counts()
-    orca.add_column("tours", "mode", choices)
-=======
-    # FIXME this only runs eatout
-    choices = _mode_choice_simulate(
-        tours[tours.tour_type == "eatout"],
-        skims,
-        get_segment_and_unstack(tour_mode_choice_spec, 'eatout'),
-        tour_mode_choice_settings['CONSTANTS'],
-        omx=omx_file)
-
-    print "Choices:\n", choices.value_counts()
+
     orca.add_column("tours", "mode", choices)
 
 
@@ -230,5 +220,4 @@
         omx=omx_file)
 
     print "Choices:\n", choices.value_counts()
-    orca.add_column("trips", "mode", choices)
->>>>>>> ea34a164
+    orca.add_column("trips", "mode", choices)